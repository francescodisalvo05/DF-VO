--- conflicted
+++ resolved
@@ -41,13 +41,8 @@
     forward_backward: True                                # predict both forward/backward flows and compute forward-backward flow consistency
     num_kp: 2000                                          # number of keypoints to be extracted
     online_finetune:                                      # online fine-tuning configuration
-<<<<<<< HEAD
-        enable: True                                      # enable/disable online fine-tuning
-        scale: multi                                      # single/multi-scale training [single, multi]
-=======
         enable: True                                     # enable/disable online fine-tuning
         scale: single
->>>>>>> eb763185
         lr: 0.00001                                       # learning rate
         num_frames:                                     # number of frames to be fine-tuned, [None, int]
         loss:                                             # loss configuration
